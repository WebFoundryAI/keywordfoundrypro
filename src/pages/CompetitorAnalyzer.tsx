import { useState, useEffect } from "react";
import { useNavigate } from "react-router-dom";
import { Button } from "@/components/ui/button";
import { Input } from "@/components/ui/input";
import { Card, CardContent, CardDescription, CardHeader, CardTitle } from "@/components/ui/card";
import { Badge } from "@/components/ui/badge";
import { Alert, AlertDescription, AlertTitle } from "@/components/ui/alert";
import { Select, SelectContent, SelectItem, SelectTrigger, SelectValue } from "@/components/ui/select";
import { Label } from "@/components/ui/label";
import { useToast } from "@/hooks/use-toast";
import { supabase } from "@/integrations/supabase/client";
import { invokeWithAuth, DataForSEOApiError } from "@/lib/supabaseHelpers";
import { invokeFunction } from "@/lib/invoke";
import { Loader2, TrendingUp, Link as LinkIcon, Code, Sparkles, RefreshCw, Download, AlertCircle, X, Globe, MapPin, FileQuestion } from "lucide-react";
import { BarChart, Bar, PieChart, Pie, Cell, XAxis, YAxis, CartesianGrid, Tooltip, Legend, ResponsiveContainer } from 'recharts';
import { toCSV, toJSON, normalizedFilename, type GapKeywordRow, type ExportMeta } from "@/utils/exportHelpers";
import { logger } from '@/lib/logger';
import { trackCompetitorAnalysis, trackExport } from '@/lib/analytics';
import { useIsAdmin } from '@/hooks/useIsAdmin';
import { parseCompetitorInsights, hasInsightsData } from './CompetitorAnalyzer/insightsAdapter';
import {
  AlertDialog,
  AlertDialogAction,
  AlertDialogCancel,
  AlertDialogContent,
  AlertDialogDescription,
  AlertDialogFooter,
  AlertDialogHeader,
  AlertDialogTitle,
} from "@/components/ui/alert-dialog";

interface AnalysisData {
  keyword_gap_list: Array<{
    keyword: string;
    competitor_rank: number;
    search_volume: number;
    competitor_url?: string | null;
  }>;
  backlink_summary: {
    your_domain: {
      backlinks: number;
      referring_domains: number;
      referring_ips: number;
    };
    competitor_domain: {
      backlinks: number;
      referring_domains: number;
      referring_ips: number;
    };
  };
  onpage_summary: {
    your_domain: {
      pages_crawled: number;
      internal_links: number;
      external_links: number;
      images: number;
      tech_score: number;
    };
    competitor_domain: {
      pages_crawled: number;
      internal_links: number;
      external_links: number;
      images: number;
      tech_score: number;
    };
  };
  cached?: boolean;
  warnings?: string[];
}

const FREE_LIMIT = 3;

/* 
 * EDGE FUNCTION SELF-TEST GUIDE
 * 
 * To test the generate-ai-insights Edge Function error handling, open browser console and run:
 * 
 * // Test 1: Valid small payload (should succeed with 200)
 * fetch(import.meta.env.VITE_SUPABASE_URL + '/functions/v1/generate-ai-insights', {
 *   method: 'POST',
 *   headers: {
 *     'Authorization': 'Bearer ' + (await supabase.auth.getSession()).data.session.access_token,
 *     'Content-Type': 'application/json',
 *     'x-kfp-request-id': crypto.randomUUID()
 *   },
 *   body: JSON.stringify({
 *     analysisData: { keyword_gap_list: [{ keyword: 'test', competitor_rank: 1, search_volume: 100 }] },
 *     competitorDomain: 'example.com'
 *   })
 * }).then(r => r.json()).then(console.log);
 * 
 * // Test 2: Invalid schema - missing analysisData (should return 422)
 * fetch(import.meta.env.VITE_SUPABASE_URL + '/functions/v1/generate-ai-insights', {
 *   method: 'POST',
 *   headers: {
 *     'Authorization': 'Bearer ' + (await supabase.auth.getSession()).data.session.access_token,
 *     'Content-Type': 'application/json'
 *   },
 *   body: JSON.stringify({ competitorDomain: 'example.com' })
 * }).then(r => r.json()).then(console.log);
 * 
 * // Test 3: Oversized payload - too many keywords (should return 413)
 * fetch(import.meta.env.VITE_SUPABASE_URL + '/functions/v1/generate-ai-insights', {
 *   method: 'POST',
 *   headers: {
 *     'Authorization': 'Bearer ' + (await supabase.auth.getSession()).data.session.access_token,
 *     'Content-Type': 'application/json'
 *   },
 *   body: JSON.stringify({
 *     analysisData: { 
 *       keyword_gap_list: Array(1001).fill({ keyword: 'test', competitor_rank: 1, search_volume: 100 })
 *     },
 *     competitorDomain: 'example.com'
 *   })
 * }).then(r => r.json()).then(console.log);
 * 
 * Expected results:
 * - Test 1: {report: "...", meta: {requestId, durationMs, timestamp}}
 * - Test 2: {error: "Missing or invalid analysisData object", code: "INVALID_INPUT", requestId}
 * - Test 3: {error: "Too many keywords...", code: "PAYLOAD_TOO_LARGE", limits: {...}, requestId}
 */

const LANGUAGE_OPTIONS = [
  { code: "en", name: "English" },
  { code: "es", name: "Spanish" },
  { code: "fr", name: "French" },
  { code: "de", name: "German" },
  { code: "it", name: "Italian" },
  { code: "pt", name: "Portuguese" },
  { code: "ru", name: "Russian" },
  { code: "ja", name: "Japanese" },
  { code: "ko", name: "Korean" },
  { code: "zh", name: "Chinese" },
];

const LOCATION_OPTIONS = [
  { code: 2840, name: "United States" },
  { code: 2826, name: "United Kingdom" },
  { code: 2124, name: "Canada" },
  { code: 2036, name: "Australia" },
  { code: 2276, name: "Germany" },
  { code: 2250, name: "France" },
  { code: 2724, name: "Spain" },
  { code: 2380, name: "Italy" },
  { code: 2392, name: "Japan" },
  { code: 2156, name: "China" },
];

export default function CompetitorAnalyzer() {
  const [yourDomain, setYourDomain] = useState("");
  const [competitorDomain, setCompetitorDomain] = useState("");
  const [locationCode, setLocationCode] = useState<number>(() => {
    const stored = localStorage.getItem("kfp_loc_code");
    return stored ? parseInt(stored, 10) : 2840;
  });
  const [languageCode, setLanguageCode] = useState(() => localStorage.getItem("kfp_lang_code") || "en");
  const [limit, setLimit] = useState(() => localStorage.getItem("kfp_limit") || "300");
  const [loading, setLoading] = useState(false);
  const [analyzing, setAnalyzing] = useState(false);
  const [generatingInsights, setGeneratingInsights] = useState(false);
  const [analysisData, setAnalysisData] = useState<AnalysisData | null>(null);
  const [aiInsights, setAiInsights] = useState<string | null>(null);
  const [sortField, setSortField] = useState<'keyword' | 'competitor_rank' | 'search_volume'>('search_volume');
  const [sortOrder, setSortOrder] = useState<'asc' | 'desc'>('desc');
  const [showLimitModal, setShowLimitModal] = useState(false);
  const [profile, setProfile] = useState<{ free_reports_used: number; free_reports_renewal_at: string | null } | null>(null);
  const [errorAlert, setErrorAlert] = useState<{ request_id: string; stage: string; message: string; warnings: string[] } | null>(null);
<<<<<<< HEAD
  const [diagnosticTest, setDiagnosticTest] = useState<{ running: boolean; result: any; error: any } | null>(null);
=======
  const [aiInsightsError, setAiInsightsError] = useState<{ 
    request_id: string; 
    status: number; 
    statusText: string; 
    responseBody: string;
    timestamp: string;
  } | null>(null);
>>>>>>> 9dc2d745
  const { toast } = useToast();
  const navigate = useNavigate();
  const { isAdmin } = useIsAdmin();

  useEffect(() => {
    const fetchProfile = async () => {
      const { data: { user } } = await supabase.auth.getUser();
      if (user) {
        const { data } = await supabase
          .from('profiles')
          .select('free_reports_used, free_reports_renewal_at')
          .eq('user_id', user.id)
          .single();
        if (data) {
          setProfile(data);
        }
      }
    };
    fetchProfile();
  }, []);

  const runDiagnosticTest = async () => {
    setDiagnosticTest({ running: true, result: null, error: null });

    try {
      const { data, error } = await supabase.functions.invoke('competitor-analyze', {
        body: { op: 'health' }
      });

      setDiagnosticTest({ running: false, result: data, error });
    } catch (error: any) {
      setDiagnosticTest({ running: false, result: null, error });
    }
  };

  const handleCompare = async () => {
    if (!yourDomain || !competitorDomain) {
      toast({ title: "Missing Information", description: "Please enter both domains", variant: "destructive" });
      return;
    }

    // Check authentication first
    const { data: { session } } = await supabase.auth.getSession();
    if (!session) {
      setErrorAlert({
        request_id: 'auth-check',
        stage: 'auth',
        message: 'Please sign in to use the Competitor Analyzer. Click here to go to the sign in page.',
        warnings: []
      });
      return;
    }

    // Domain normalization to bare host
    const normalize = (v: string) => {
      try { const u = new URL(v.trim()); return u.hostname.replace(/^www\./, ''); }
      catch {
        return v.trim().replace(/^https?:\/\//, '').replace(/^www\./, '').replace(/\/.*/, '');
      }
    };
    
    // Save location/language/limit to localStorage
    localStorage.setItem("kfp_loc_code", locationCode.toString());
    localStorage.setItem("kfp_lang_code", languageCode);
    localStorage.setItem("kfp_limit", limit);
    
    const payload: any = { 
      yourDomain: normalize(yourDomain), 
      competitorDomain: normalize(competitorDomain),
      location_code: locationCode,
      language_code: languageCode,
      limit: parseInt(limit, 10)
    };

    // Pre-check local badge if available (skip for admins)
    if (!isAdmin && profile) {
      const now = new Date();
      const renewalDate = profile.free_reports_renewal_at ? new Date(profile.free_reports_renewal_at) : null;
      const needsRenewal = !renewalDate || now > renewalDate;
      const effectiveUsed = needsRenewal ? 0 : (profile.free_reports_used || 0);
      if (effectiveUsed >= FREE_LIMIT) { setShowLimitModal(true); return; }
    }

    setLoading(true);
    setAnalyzing(true);
    setAnalysisData(null);
    setAiInsights(null);
    setErrorAlert(null);

    try {
      const data = await invokeWithAuth('competitor-analyze', payload);

      // Check for structured error response
      if (data && !data.ok) {
        setErrorAlert({
          request_id: data.request_id || 'unknown',
          stage: data.error?.stage || 'unknown',
          message: data.error?.message || 'An error occurred',
          warnings: data.warnings || []
        });
        
        // Still render partial data if available
        if (data.data) {
          setAnalysisData(data.data);
        }
        return;
      }

      // Handle legacy error codes for backward compatibility
      if (data?.code === 'LIMIT_EXCEEDED') {
        setShowLimitModal(true);
        return;
      }
      if (data?.code === 'PROFILE_MISSING') {
        toast({ title: "Profile issue", description: "Please sign out and back in, then retry.", variant: "destructive" });
        return;
      }

      // Extract data from the new structure if present
      const analysisResult = data?.data || data;
      setAnalysisData(analysisResult);
      
      // Track successful competitor analysis
      trackCompetitorAnalysis();

      // Refresh profile badge after a successful run
      const { data: { user } } = await supabase.auth.getUser();
      if (user) {
        const { data: updatedProfile } = await supabase
          .from('profiles')
          .select('free_reports_used, free_reports_renewal_at')
          .eq('user_id', user.id)
          .single();
        if (updatedProfile) setProfile(updatedProfile);
      }

      if (analysisResult?.cached) {
        toast({ title: "Loaded from cache", description: "Using cached analysis results (last 24 hours)" });
      } else {
        if (data?.warnings && data.warnings.length > 0) {
          toast({ 
            title: "Analysis complete with partial data", 
            description: "Some data unavailable - showing available results.",
            variant: "default"
          });
        } else {
          toast({ title: "Analysis complete", description: "Competitor report is ready." });
        }
      }

      // Auto-generate AI insights
      await generateAIInsights(analysisResult);

    } catch (error: any) {
      // Enhanced error handling with better messages
      let errorMessage = error?.message || "Unknown error.";
      let errorTitle = "Network error";

      // Check for specific error patterns
      if (errorMessage.toLowerCase().includes('failed to send') ||
          errorMessage.toLowerCase().includes('edge function')) {
        errorTitle = "Edge Function Error";
        errorMessage = "Failed to connect to the competitor analyzer service. The Edge Function may not be deployed or is experiencing issues. Please contact support if this persists.";
      } else if (errorMessage.toLowerCase().includes('timeout')) {
        errorMessage = "The request timed out. This analysis takes 60-90 seconds. Please retry.";
      } else if (errorMessage.toLowerCase().includes('network')) {
        errorMessage = "Network error. Please check your internet connection and try again.";
      } else if (errorMessage.toLowerCase().includes('fetch')) {
        errorMessage = "Failed to connect to the server. Please check your connection and try again.";
      } else if (errorMessage.toLowerCase().includes('unauthorized') || errorMessage.toLowerCase().includes('auth')) {
        errorTitle = "Authentication Error";
        errorMessage = "Your session may have expired. Please sign out and sign in again.";
      }

      logger.error('Competitor Analysis Error:', {
        error: error,
        message: errorMessage,
        stack: error?.stack
      });

      toast({
        title: errorTitle,
        description: errorMessage,
        variant: "destructive",
        duration: 10000  // Show for 10 seconds
      });
    } finally {
      setLoading(false);
      setAnalyzing(false);
    }
  };

  const generateAIInsights = async (data?: AnalysisData) => {
    const dataToAnalyze = data || analysisData;
    if (!dataToAnalyze) return;

    // Generate request-id for correlation across client/server logs
    const requestId = crypto.randomUUID();
    const timestamp = new Date().toISOString();
    
    // Clear previous AI error state
    setAiInsightsError(null);
    setGeneratingInsights(true);

    // Log diagnostics: request payload size, parameters
    const payloadSize = JSON.stringify({ analysisData: dataToAnalyze, competitorDomain }).length;
    console.info('[AI-INSIGHTS-DIAGNOSTICS] Request initiated', {
      request_id: requestId,
      timestamp,
      payload_size_bytes: payloadSize,
      competitor_domain: competitorDomain,
      keyword_gaps_count: dataToAnalyze.keyword_gap_list?.length || 0,
      location_code: locationCode,
      language_code: languageCode,
      limit,
    });

    try {
      console.info('[AI-INSIGHTS-DIAGNOSTICS] Calling edge function', {
        request_id: requestId,
        function_name: 'generate-ai-insights',
      });

      // Use invokeFunction helper which includes Authorization header
      const insightsData = await invokeFunction('generate-ai-insights', { 
        analysisData: dataToAnalyze,
        competitorDomain,
        requestId
      });
      
      const error = null; // invokeFunction throws on error

      // Log response status
      console.info('[AI-INSIGHTS-DIAGNOSTICS] Response received', {
        request_id: requestId,
        has_error: !!error,
        has_data: !!insightsData,
      });

      if (error) {
        // Capture full error details for non-2xx responses
        const errorBody = typeof error === 'object' ? JSON.stringify(error, null, 2) : String(error);
        console.error('[AI-INSIGHTS-DIAGNOSTICS] Edge function error', {
          request_id: requestId,
          error_message: error.message || 'Unknown error',
          error_body: errorBody.substring(0, 512),
        });
        
        // Map error codes to user-friendly messages
        let userMessage = error.message || 'Failed to generate AI insights';
        if (insightsData?.code) {
          switch (insightsData.code) {
            case 'PAYLOAD_TOO_LARGE':
              userMessage = `Payload too large. Please reduce the number of keywords below ${insightsData.limits?.maxKeywords || 1000} and try again.`;
              break;
            case 'INVALID_INPUT':
              userMessage = 'Invalid analysis data format. Please run a new competitor analysis.';
              break;
            case 'UPSTREAM_TIMEOUT':
              userMessage = 'AI model request timed out. Please try again in a moment.';
              break;
            case 'RATE_LIMIT':
              userMessage = 'AI service rate limit reached. Please wait a moment and try again.';
              break;
            case 'CONFIG_MISSING':
              userMessage = 'Server configuration error. Please contact support.';
              break;
            case 'UPSTREAM_ERROR':
              userMessage = 'AI service temporarily unavailable. Please try again later.';
              break;
          }
        }
        
        // Set inline error state with helpful remediation
        setAiInsightsError({
          request_id: requestId,
          status: (error as any)?.status || insightsData?.code === 'PAYLOAD_TOO_LARGE' ? 413 : insightsData?.code === 'INVALID_INPUT' ? 422 : 500,
          statusText: insightsData?.code || 'Unknown',
          responseBody: userMessage,
          timestamp,
        });
        
        throw new Error(userMessage);
      }

      // Use adapter to normalize response and handle schema variations
      const normalized = parseCompetitorInsights(insightsData);
      
      console.info('[AI-INSIGHTS-DIAGNOSTICS] Normalized response', {
        request_id: requestId,
        has_data: hasInsightsData(normalized),
        report_length: normalized.report?.length || 0,
      });

      // Check if normalized response has an error
      if (!normalized.ok || normalized.error) {
        const errMsg = normalized.error?.message || 'Failed to generate AI insights';
        setAiInsightsError({
          request_id: normalized.meta?.requestId || requestId,
          status: normalized.error?.code === 'PAYLOAD_TOO_LARGE' ? 413 : 
                  normalized.error?.code === 'INVALID_INPUT' ? 422 : 500,
          statusText: normalized.error?.code || 'Unknown',
          responseBody: errMsg,
          timestamp,
        });
        throw new Error(errMsg);
      }

      // Set insights from normalized response
      setAiInsights(normalized.report || null);
      
      console.info('[AI-INSIGHTS-DIAGNOSTICS] Success', { request_id: requestId });
      
      toast({
        title: "AI Insights Generated",
        description: "Strategic recommendations are ready"
      });

    } catch (error: any) {
      logger.error('AI insights error:', error);
      
      // Only show toast if we haven't already set inline error
      if (!aiInsightsError) {
        toast({
          title: "AI Insights failed",
          description: error.message || "Failed to generate AI insights. Check console for details.",
          variant: "destructive"
        });
      }
    } finally {
      setGeneratingInsights(false);
    }
  };

  const handleSort = (field: typeof sortField) => {
    if (sortField === field) {
      setSortOrder(sortOrder === 'asc' ? 'desc' : 'asc');
    } else {
      setSortField(field);
      setSortOrder('desc');
    }
  };

  const sortedKeywords = analysisData?.keyword_gap_list.slice().sort((a, b) => {
    if (sortField === 'keyword') {
      return sortOrder === 'asc' ? a.keyword.localeCompare(b.keyword) : b.keyword.localeCompare(a.keyword);
    }
    const aVal = a[sortField] as number;
    const bVal = b[sortField] as number;
    return sortOrder === 'asc' ? aVal - bVal : bVal - aVal;
  }) || [];

  const handleExportCSV = () => {
    if (!sortedKeywords.length) return;

    const rows: GapKeywordRow[] = sortedKeywords.map(kw => ({
      keyword: kw.keyword,
      search_volume: kw.search_volume,
      competitor_rank: kw.competitor_rank,
      competitor_url: kw.competitor_url || undefined,
    }));

    const meta: ExportMeta = {
      run_timestamp: new Date().toISOString(),
      your_domain: yourDomain,
      competitor_domain: competitorDomain,
      total_gaps: rows.length,
    };

    const csvContent = toCSV(rows, meta);
    const blob = new Blob([csvContent], { type: "text/csv;charset=utf-8" });
    const url = URL.createObjectURL(blob);
    const a = document.createElement("a");
    a.href = url;
    a.download = normalizedFilename(yourDomain, competitorDomain, "csv");
    document.body.appendChild(a);
    a.click();
    document.body.removeChild(a);
    URL.revokeObjectURL(url);
    
    // Track CSV export
    trackExport('csv');

    toast({
      title: "CSV Downloaded",
      description: `Exported ${rows.length} keywords`,
    });
  };

  const handleExportJSON = () => {
    if (!sortedKeywords.length) return;

    const rows: GapKeywordRow[] = sortedKeywords.map(kw => ({
      keyword: kw.keyword,
      search_volume: kw.search_volume,
      competitor_rank: kw.competitor_rank,
      competitor_url: kw.competitor_url || undefined,
    }));

    const meta: ExportMeta = {
      run_timestamp: new Date().toISOString(),
      your_domain: yourDomain,
      competitor_domain: competitorDomain,
      total_gaps: rows.length,
    };

    const jsonContent = toJSON(rows, meta);
    const blob = new Blob([jsonContent], { type: "application/json" });
    const url = URL.createObjectURL(blob);
    const a = document.createElement("a");
    a.href = url;
    a.download = normalizedFilename(yourDomain, competitorDomain, "json");
    document.body.appendChild(a);
    a.click();
    document.body.removeChild(a);
    URL.revokeObjectURL(url);
    
    // Track JSON export
    trackExport('json');

    toast({
      title: "JSON Downloaded",
      description: `Exported ${rows.length} keywords`,
    });
  };

  const backlinksChartData = analysisData ? [
    {
      name: 'Your Domain',
      backlinks: analysisData.backlink_summary.your_domain.backlinks,
      referring_domains: analysisData.backlink_summary.your_domain.referring_domains
    },
    {
      name: 'Competitor',
      backlinks: analysisData.backlink_summary.competitor_domain.backlinks,
      referring_domains: analysisData.backlink_summary.competitor_domain.referring_domains
    }
  ] : [];

  const techScorePieData = analysisData ? [
    { name: 'Your Domain', value: analysisData.onpage_summary.your_domain.tech_score },
    { name: 'Competitor', value: analysisData.onpage_summary.competitor_domain.tech_score }
  ] : [];

  const COLORS = ['hsl(var(--primary))', 'hsl(var(--destructive))'];

  const reportsLeft = profile ? Math.max(0, FREE_LIMIT - (profile.free_reports_used || 0)) : null;

  return (
    <main className="container mx-auto px-4 py-8">
      <div className="max-w-6xl mx-auto space-y-6">
        <div className="flex items-start justify-between">
          <div>
            <h1 className="text-4xl font-bold mb-2">Competitor Analyzer</h1>
            <p className="text-muted-foreground">
              Compare your domain against a competitor to discover keyword gaps, backlink opportunities, and technical insights
            </p>
            <p style={{ margin: '8px 0' }}>
              <a href="/docs/competitor-analysis" target="_self" rel="noopener" data-testid="docs-link">
                How we calculate this
              </a>
            </p>
          </div>
          {!isAdmin && reportsLeft !== null && (
            <Badge variant="secondary" className="text-sm">
              Free reports left: {reportsLeft}
            </Badge>
          )}
          {isAdmin && (
            <Badge variant="default" className="text-sm">
              Admin: Unlimited
            </Badge>
          )}
        </div>

        {/* Diagnostic Test Panel */}
        <Card className="border-blue-200 bg-blue-50">
          <CardHeader>
            <CardTitle className="text-lg flex items-center gap-2">
              🔧 Connection Diagnostic Tool
            </CardTitle>
            <CardDescription>
              Test if the Edge Function is deployed and DataForSEO credentials are configured
            </CardDescription>
          </CardHeader>
          <CardContent className="space-y-4">
            <Button
              onClick={runDiagnosticTest}
              disabled={diagnosticTest?.running}
              variant="outline"
            >
              {diagnosticTest?.running ? (
                <>
                  <Loader2 className="mr-2 h-4 w-4 animate-spin" />
                  Testing...
                </>
              ) : (
                <>
                  <RefreshCw className="mr-2 h-4 w-4" />
                  Run Connection Test
                </>
              )}
            </Button>

            {diagnosticTest && !diagnosticTest.running && (
              <div className="space-y-3 p-4 bg-white rounded-md border">
                {diagnosticTest.error ? (
                  <div className="space-y-2">
                    <div className="flex items-center gap-2 text-red-600 font-semibold">
                      ❌ Edge Function NOT Deployed
                    </div>
                    <p className="text-sm text-gray-600">
                      <strong>Error:</strong> {diagnosticTest.error.message || 'Failed to connect to Edge Function'}
                    </p>
                    <p className="text-sm text-gray-600">
                      <strong>What this means:</strong> The competitor-analyze Edge Function is not deployed to Supabase.
                    </p>
                    <p className="text-sm text-blue-600">
                      <strong>How to fix:</strong> Deploy the Edge Function via Loveable.dev or Supabase CLI.
                    </p>
                  </div>
                ) : diagnosticTest.result?.ok ? (
                  <div className="space-y-2">
                    <div className="flex items-center gap-2 text-green-600 font-semibold">
                      ✅ Edge Function Deployed
                    </div>
                    <div className="space-y-1 text-sm">
                      <div className="flex items-center gap-2">
                        {diagnosticTest.result.data?.d4s_creds_present ? (
                          <>
                            <span className="text-green-600">✅</span>
                            <span>DataForSEO credentials are configured</span>
                          </>
                        ) : (
                          <>
                            <span className="text-red-600">❌</span>
                            <span className="text-red-600">DataForSEO credentials are MISSING</span>
                          </>
                        )}
                      </div>
                      {!diagnosticTest.result.data?.d4s_creds_present && (
                        <p className="text-sm text-blue-600 mt-2">
                          <strong>How to fix:</strong> Add DATAFORSEO_LOGIN and DATAFORSEO_PASSWORD to Supabase Edge Function secrets.
                        </p>
                      )}
                    </div>
                    <p className="text-sm text-gray-500 mt-2">
                      Request ID: {diagnosticTest.result.request_id}
                    </p>
                  </div>
                ) : (
                  <div className="space-y-2">
                    <div className="flex items-center gap-2 text-yellow-600 font-semibold">
                      ⚠️ Unexpected Response
                    </div>
                    <pre className="text-xs bg-gray-100 p-2 rounded overflow-auto">
                      {JSON.stringify(diagnosticTest.result, null, 2)}
                    </pre>
                  </div>
                )}
              </div>
            )}
          </CardContent>
        </Card>

        {errorAlert && (
          <Alert variant="destructive" className="relative">
            <AlertCircle className="h-4 w-4" />
            <button
              onClick={() => setErrorAlert(null)}
              className="absolute right-4 top-4 rounded-sm opacity-70 ring-offset-background transition-opacity hover:opacity-100"
              aria-label="Dismiss alert"
            >
              <X className="h-4 w-4" />
            </button>
            <AlertTitle>Analysis Error</AlertTitle>
            <AlertDescription className="mt-2 space-y-2">
              <div>
                <strong>Stage:</strong> {errorAlert.stage}
              </div>
              <div>
                <strong>Message:</strong> {errorAlert.message}
              </div>
              {errorAlert.stage === 'auth' && (
                <Button 
                  onClick={() => navigate('/auth/sign-in')} 
                  variant="outline"
                  className="mt-2"
                >
                  Go to Sign In
                </Button>
              )}
              {errorAlert.stage !== 'auth' && (
                <div>
                  <strong>Request ID:</strong> <code className="text-xs">{errorAlert.request_id}</code>
                </div>
              )}
              {errorAlert.warnings.length > 0 && (
                <div>
                  <strong>Warnings:</strong>
                  <ul className="list-disc list-inside mt-1 text-sm">
                    {errorAlert.warnings.map((warning, idx) => (
                      <li key={idx}>{warning}</li>
                    ))}
                  </ul>
                </div>
              )}
            </AlertDescription>
          </Alert>
        )}

        <Card>
          <CardHeader>
            <CardTitle>Domain Comparison</CardTitle>
            <CardDescription>Enter both domains to start the analysis</CardDescription>
          </CardHeader>
          <CardContent>
            <div className="grid md:grid-cols-2 gap-4 mb-4">
              <div>
                <label className="text-sm font-medium mb-2 block">Your Domain</label>
                <Input
                  data-testid="your-domain-input"
                  placeholder="example.com"
                  value={yourDomain}
                  onChange={(e) => setYourDomain(e.target.value)}
                  disabled={loading}
                />
              </div>
              <div>
                <label className="text-sm font-medium mb-2 block">Competitor Domain</label>
                <Input
                  data-testid="competitor-domain-input"
                  placeholder="competitor.com"
                  value={competitorDomain}
                  onChange={(e) => setCompetitorDomain(e.target.value)}
                  disabled={loading}
                />
              </div>
            </div>
            
            <div className="grid md:grid-cols-2 gap-4 mb-4">
              <div className="space-y-2">
                <Label htmlFor="location" className="text-sm font-medium flex items-center gap-2">
                  <MapPin className="w-4 h-4 text-primary" />
                  Location
                </Label>
                <Select 
                  value={locationCode.toString()} 
                  onValueChange={(value) => setLocationCode(parseInt(value, 10))}
                  disabled={loading}
                >
                  <SelectTrigger data-testid="location-code-input" className="bg-background/50 border-border/50">
                    <SelectValue />
                  </SelectTrigger>
                  <SelectContent className="bg-popover z-50">
                    {LOCATION_OPTIONS.map((location) => (
                      <SelectItem key={location.code} value={location.code.toString()}>
                        {location.name}
                      </SelectItem>
                    ))}
                  </SelectContent>
                </Select>
              </div>
              <div className="space-y-2">
                <Label htmlFor="language" className="text-sm font-medium flex items-center gap-2">
                  <Globe className="w-4 h-4 text-primary" />
                  Language
                </Label>
                <Select 
                  value={languageCode} 
                  onValueChange={setLanguageCode}
                  disabled={loading}
                >
                  <SelectTrigger data-testid="language-code-input" className="bg-background/50 border-border/50">
                    <SelectValue />
                  </SelectTrigger>
                  <SelectContent className="bg-popover z-50">
                    {LANGUAGE_OPTIONS.map((lang) => (
                      <SelectItem key={lang.code} value={lang.code}>
                        {lang.name}
                      </SelectItem>
                    ))}
                  </SelectContent>
                </Select>
              </div>
            </div>
            
            <div className="mb-4">
              <label className="text-sm font-medium mb-2 block">Top N Keywords</label>
              <Input
                data-testid="limit-input"
                type="number"
                min="50"
                max="1000"
                step="50"
                placeholder="300"
                value={limit}
                onChange={(e) => setLimit(e.target.value)}
                disabled={loading}
              />
              <p className="text-xs text-muted-foreground mt-1">Limits per domain; higher N uses more credits.</p>
            </div>
            
            <Button 
              data-testid="compare-button"
              onClick={handleCompare} 
              disabled={loading || !yourDomain || !competitorDomain}
              className="w-full"
            >
              {loading ? (
                <>
                  <Loader2 className="mr-2 h-4 w-4 animate-spin" />
                  {analyzing ? 'Analyzing...' : 'Loading...'}
                </>
              ) : (
                'Compare'
              )}
            </Button>
          </CardContent>
        </Card>

        {analysisData && (
          <>
            <div className="grid md:grid-cols-3 gap-4">
              <Card>
                <CardHeader className="pb-3">
                  <CardTitle className="text-sm font-medium flex items-center gap-2">
                    <TrendingUp className="h-4 w-4" />
                    Keyword Gaps
                  </CardTitle>
                </CardHeader>
                <CardContent>
                  <div className="text-3xl font-bold">{analysisData.keyword_gap_list.length}</div>
                  <p className="text-xs text-muted-foreground mt-1">
                    Keywords where competitor ranks
                  </p>
                </CardContent>
              </Card>

              <Card>
                <CardHeader className="pb-3">
                  <CardTitle className="text-sm font-medium flex items-center gap-2">
                    <LinkIcon className="h-4 w-4" />
                    Backlinks
                  </CardTitle>
                </CardHeader>
                <CardContent>
                  <div className="space-y-2">
                    <div className="flex justify-between items-center">
                      <span className="text-xs">Your Domain</span>
                      <span className="font-semibold">{analysisData.backlink_summary.your_domain.backlinks.toLocaleString()}</span>
                    </div>
                    <div className="flex justify-between items-center">
                      <span className="text-xs">Competitor</span>
                      <span className="font-semibold">{analysisData.backlink_summary.competitor_domain.backlinks.toLocaleString()}</span>
                    </div>
                  </div>
                </CardContent>
              </Card>

              <Card>
                <CardHeader className="pb-3">
                  <CardTitle className="text-sm font-medium flex items-center gap-2">
                    <Code className="h-4 w-4" />
                    Technical Score
                  </CardTitle>
                </CardHeader>
                <CardContent>
                  <div className="space-y-2">
                    <div className="flex justify-between items-center">
                      <span className="text-xs">Your Domain</span>
                      <Badge variant={analysisData.onpage_summary.your_domain.tech_score >= 75 ? "default" : "secondary"}>
                        {analysisData.onpage_summary.your_domain.tech_score}
                      </Badge>
                    </div>
                    <div className="flex justify-between items-center">
                      <span className="text-xs">Competitor</span>
                      <Badge variant={analysisData.onpage_summary.competitor_domain.tech_score >= 75 ? "default" : "secondary"}>
                        {analysisData.onpage_summary.competitor_domain.tech_score}
                      </Badge>
                    </div>
                  </div>
                </CardContent>
              </Card>
            </div>

            <Card data-testid="keyword-gap-card">
              <CardHeader>
                <CardTitle className="flex items-center justify-between">
                  <span>Keyword Gap Analysis</span>
                  <Badge variant="secondary">{sortedKeywords.length} keywords</Badge>
                </CardTitle>
                <CardDescription className="flex items-center gap-2">
                  Keywords where your competitor ranks but you don't
                  <a 
                    href="/docs/competitor-analysis" 
                    target="_blank"
                    className="text-xs text-primary hover:underline inline-flex items-center gap-1"
                  >
                    How we calculate this
                  </a>
                </CardDescription>
              </CardHeader>
              <CardContent>
                {sortedKeywords.length > 0 ? (
                  <>
                    <div className="flex justify-end gap-2 mb-4">
                      <Button
                        variant="default"
                        size="sm"
                        onClick={handleExportCSV}
                        disabled={!sortedKeywords.length}
                        title="Exports your current result set"
                      >
                        <Download className="mr-2 h-4 w-4" />
                        Download CSV
                      </Button>
                      <Button
                        variant="ghost"
                        size="sm"
                        onClick={handleExportJSON}
                        disabled={!sortedKeywords.length}
                        title="Exports your current result set"
                      >
                        <Download className="mr-2 h-4 w-4" />
                        Download JSON
                      </Button>
                    </div>
                    <div className="overflow-x-auto">
                      <table className="w-full" data-testid="keyword-gap-table">
                        <thead>
                          <tr className="border-b">
                            <th className="text-left py-3 px-2 cursor-pointer hover:bg-muted/50" onClick={() => handleSort('keyword')}>
                              Keyword {sortField === 'keyword' && (sortOrder === 'asc' ? '↑' : '↓')}
                            </th>
                            <th className="text-right py-3 px-2 cursor-pointer hover:bg-muted/50" onClick={() => handleSort('competitor_rank')}>
                              Competitor Rank {sortField === 'competitor_rank' && (sortOrder === 'asc' ? '↑' : '↓')}
                            </th>
                            <th className="text-right py-3 px-2 cursor-pointer hover:bg-muted/50" onClick={() => handleSort('search_volume')}>
                              Search Volume {sortField === 'search_volume' && (sortOrder === 'asc' ? '↑' : '↓')}
                            </th>
                            <th className="text-left py-3 px-2">
                              Ranking URL
                            </th>
                          </tr>
                        </thead>
                        <tbody>
                          {sortedKeywords.map((kw, idx) => (
                            <tr key={idx} className="border-b hover:bg-muted/30">
                              <td className="py-2 px-2">{kw.keyword}</td>
                              <td className="text-right py-2 px-2">#{kw.competitor_rank}</td>
                              <td className="text-right py-2 px-2">{kw.search_volume.toLocaleString()}</td>
                              <td className="py-2 px-2">
                                {kw.competitor_url ? (
                                  <a 
                                    href={kw.competitor_url} 
                                    target="_blank" 
                                    rel="nofollow noopener noreferrer"
                                    className="text-primary hover:underline text-xs truncate max-w-xs block"
                                  >
                                    {kw.competitor_url}
                                  </a>
                                ) : (
                                  <span className="text-muted-foreground text-xs">—</span>
                                )}
                              </td>
                            </tr>
                          ))}
                        </tbody>
                      </table>
                    </div>
                  </>
                ) : (
                  <div className="flex flex-col items-center justify-center py-12 text-center">
                    <FileQuestion className="h-16 w-16 text-muted-foreground mb-4" />
                    <h3 className="text-xl font-semibold mb-2">No Keyword Gaps Found</h3>
                    <p className="text-sm text-muted-foreground max-w-md mb-4">
                      The competitor analysis returned no keyword gaps. This could mean:
                    </p>
                    <ul className="text-sm text-muted-foreground text-left list-disc list-inside space-y-1 mb-4">
                      <li>Your domain ranks for all keywords the competitor ranks for</li>
                      <li>The competitor has no ranking keywords in the specified market</li>
                      <li>Try adjusting the location or language settings</li>
                    </ul>
                  </div>
                )}
              </CardContent>
            </Card>

            {aiInsightsError && (
              <Alert variant="destructive" className="relative">
                <AlertCircle className="h-4 w-4" />
                <button
                  onClick={() => setAiInsightsError(null)}
                  className="absolute right-4 top-4 rounded-sm opacity-70 ring-offset-background transition-opacity hover:opacity-100"
                  aria-label="Dismiss alert"
                >
                  <X className="h-4 w-4" />
                </button>
                <AlertTitle>AI Insights Generation Failed</AlertTitle>
                <AlertDescription className="mt-2 space-y-2">
                  <div>
                    <strong>Status Code:</strong> {aiInsightsError.status || 'Unknown'}
                  </div>
                  <div>
                    <strong>Status Text:</strong> {aiInsightsError.statusText || 'Unknown'}
                  </div>
                  <div>
                    <strong>Request ID:</strong> <code className="text-xs bg-background/50 px-1 py-0.5 rounded">{aiInsightsError.request_id}</code>
                  </div>
                  <div>
                    <strong>Timestamp:</strong> {aiInsightsError.timestamp}
                  </div>
                  {aiInsightsError.responseBody && (
                    <div>
                      <strong>Response (first 256 chars):</strong>
                      <pre className="text-xs bg-background/50 p-2 rounded mt-1 overflow-x-auto">{aiInsightsError.responseBody}</pre>
                    </div>
                  )}
                  <div className="pt-2">
                    <Button 
                      onClick={() => generateAIInsights()} 
                      variant="outline"
                      size="sm"
                    >
                      <RefreshCw className="mr-2 h-4 w-4" />
                      Retry
                    </Button>
                  </div>
                  <div className="text-xs text-muted-foreground pt-2 border-t">
                    <strong>Debugging:</strong> Check browser console for detailed logs (search for request_id: {aiInsightsError.request_id}). 
                    Server-side logs available in Supabase Dashboard → Edge Functions → generate-ai-insights → Logs (filter by x-kfp-request-id header).
                  </div>
                </AlertDescription>
              </Alert>
            )}

            {aiInsights && !aiInsightsError && (
              <Card>
                <CardHeader>
                  <CardTitle className="flex items-center gap-2">
                    <Sparkles className="h-5 w-5" />
                    AI Strategic Insights
                    <Badge variant="secondary" className="ml-auto">Powered by AI</Badge>
                  </CardTitle>
                  <CardDescription>Strategic recommendations based on the analysis</CardDescription>
                </CardHeader>
                <CardContent>
                  {aiInsights.trim() ? (
                    <div className="prose prose-sm max-w-none">
                      <pre className="whitespace-pre-wrap text-sm bg-muted/50 p-4 rounded-lg">{aiInsights}</pre>
                    </div>
                  ) : (
                    <div className="flex flex-col items-center justify-center py-8 text-center">
                      <FileQuestion className="h-12 w-12 text-muted-foreground mb-4" />
                      <h3 className="text-lg font-semibold mb-2">No Insights Generated</h3>
                      <p className="text-sm text-muted-foreground mb-4">
                        The AI returned an empty response. Try regenerating the insights.
                      </p>
                      <Button onClick={() => generateAIInsights()} variant="outline" size="sm">
                        <RefreshCw className="mr-2 h-4 w-4" />
                        Regenerate Insights
                      </Button>
                    </div>
                  )}
                </CardContent>
              </Card>
            )}

            {!aiInsights && !generatingInsights && !aiInsightsError && (
              <Card>
                <CardContent className="pt-6">
                  <Button 
                    onClick={() => generateAIInsights()} 
                    variant="outline"
                    className="w-full"
                  >
                    <RefreshCw className="mr-2 h-4 w-4" />
                    Regenerate AI Insights
                  </Button>
                </CardContent>
              </Card>
            )}

            <div className="grid md:grid-cols-2 gap-4">
              <Card data-testid="backlinks-chart-card">
                <CardHeader>
                  <CardTitle>Backlink Comparison</CardTitle>
                </CardHeader>
                <CardContent>
                  <ResponsiveContainer width="100%" height={300}>
                    <BarChart data={backlinksChartData}>
                      <CartesianGrid strokeDasharray="3 3" />
                      <XAxis dataKey="name" />
                      <YAxis />
                      <Tooltip />
                      <Legend />
                      <Bar dataKey="backlinks" fill={COLORS[0]} />
                      <Bar dataKey="referring_domains" fill={COLORS[1]} />
                    </BarChart>
                  </ResponsiveContainer>
                </CardContent>
              </Card>

              <Card>
                <CardHeader>
                  <CardTitle>Technical Score Comparison</CardTitle>
                </CardHeader>
                <CardContent>
                  <ResponsiveContainer width="100%" height={300}>
                    <PieChart>
                      <Pie
                        data={techScorePieData}
                        cx="50%"
                        cy="50%"
                        labelLine={false}
                        label={(entry) => `${entry.name}: ${entry.value}`}
                        outerRadius={80}
                        fill="#8884d8"
                        dataKey="value"
                      >
                        {techScorePieData.map((entry, index) => (
                          <Cell key={`cell-${index}`} fill={COLORS[index % COLORS.length]} />
                        ))}
                      </Pie>
                      <Tooltip />
                    </PieChart>
                  </ResponsiveContainer>
                </CardContent>
              </Card>
            </div>
          </>
        )}

        <AlertDialog open={showLimitModal} onOpenChange={setShowLimitModal}>
          <AlertDialogContent>
            <AlertDialogHeader>
              <AlertDialogTitle>You've reached your free limit</AlertDialogTitle>
              <AlertDialogDescription>
                Upgrade to continue running competitor analyses.
              </AlertDialogDescription>
            </AlertDialogHeader>
            <AlertDialogFooter>
              <AlertDialogCancel>Close</AlertDialogCancel>
              <AlertDialogAction onClick={() => navigate('/pricing')}>
                See Pricing
              </AlertDialogAction>
            </AlertDialogFooter>
          </AlertDialogContent>
        </AlertDialog>
      </div>
    </main>
  );
}<|MERGE_RESOLUTION|>--- conflicted
+++ resolved
@@ -165,17 +165,14 @@
   const [showLimitModal, setShowLimitModal] = useState(false);
   const [profile, setProfile] = useState<{ free_reports_used: number; free_reports_renewal_at: string | null } | null>(null);
   const [errorAlert, setErrorAlert] = useState<{ request_id: string; stage: string; message: string; warnings: string[] } | null>(null);
-<<<<<<< HEAD
   const [diagnosticTest, setDiagnosticTest] = useState<{ running: boolean; result: any; error: any } | null>(null);
-=======
-  const [aiInsightsError, setAiInsightsError] = useState<{ 
-    request_id: string; 
-    status: number; 
-    statusText: string; 
+  const [aiInsightsError, setAiInsightsError] = useState<{
+    request_id: string;
+    status: number;
+    statusText: string;
     responseBody: string;
     timestamp: string;
   } | null>(null);
->>>>>>> 9dc2d745
   const { toast } = useToast();
   const navigate = useNavigate();
   const { isAdmin } = useIsAdmin();
